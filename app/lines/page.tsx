--- conflicted
+++ resolved
@@ -128,11 +128,7 @@
     }
   };
 
-<<<<<<< HEAD
-  if (!user) {
-=======
   if (!user && !loading) {
->>>>>>> d85fb5ca
     return <AuthWrapper />;
   }
 
