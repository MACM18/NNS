--- conflicted
+++ resolved
@@ -95,7 +95,6 @@
 }
 
 export interface DrumTracking {
-<<<<<<< HEAD
   id: string
   drum_number: string
   item_id: string
@@ -114,29 +113,6 @@
   item_name?: string
   wastage_calculation_method?: 'smart_segments' | 'legacy_gaps' | 'manual_override'
   manual_wastage_override?: number
-=======
-  id: string;
-  drum_number: string;
-  item_id: string;
-  initial_quantity: number;
-  current_quantity: number;
-  calculated_current_quantity?: number;
-  calculated_status?: string;
-  total_used?: number;
-  total_wastage?: number;
-  remaining_cable?: number;
-  usage_count?: number;
-  last_usage_date?: string;
-  usages?: any[];
-  received_date: string;
-  status: string;
-  item_name?: string;
-  wastage_calculation_method?:
-    | "smart_segments"
-    | "legacy_gaps"
-    | "manual_override";
-  manual_wastage_override?: number;
->>>>>>> 15717b79
 }
 
 interface WasteReport {
@@ -174,22 +150,10 @@
     
     return {
       totalUsed: 0,
-<<<<<<< HEAD
       totalWastage,
       calculatedCurrentQuantity: drum.initial_quantity - totalWastage,
       remainingCable: preservedStatus === 'inactive' ? 0 : drum.initial_quantity,
       suggestedStatus: null, // Never suggest changes for drums without usage
-=======
-      totalWastage:
-        drum.manual_wastage_override ||
-        (drum.status === "inactive" ? drum.initial_quantity : 0),
-      calculatedCurrentQuantity:
-        drum.initial_quantity -
-        (drum.manual_wastage_override ||
-          (drum.status === "inactive" ? drum.initial_quantity : 0)),
-      remainingCable: drum.status === "inactive" ? 0 : drum.initial_quantity,
-      calculatedStatus: drum.initial_quantity > 10 ? drum.status : "inactive",
->>>>>>> 15717b79
       usageCount: 0,
       lastUsageDate: null,
       usages: [],
@@ -214,13 +178,8 @@
     drumUsageData,
     drum.initial_quantity,
     drum.manual_wastage_override,
-<<<<<<< HEAD
     preservedStatus // Use preserved status, not a calculated one
   )
-=======
-    drum.status
-  );
->>>>>>> 15717b79
 
   // Sort usages by date for UI display
   const sortedUsages = [...drumUsages].sort(
@@ -228,7 +187,6 @@
       new Date(a.usage_date).getTime() - new Date(b.usage_date).getTime()
   );
 
-<<<<<<< HEAD
   // Only provide status suggestions for ACTIVE drums (never override inactive/empty/maintenance)
   let suggestedStatus = null
   if (preservedStatus === 'active') {
@@ -237,17 +195,6 @@
     } else if (calculation.calculatedCurrentQuantity <= 10) {
       suggestedStatus = "inactive"
     }
-=======
-  // Determine status based on calculated quantity
-  let calculatedStatus = drum.status;
-  if (calculation.calculatedCurrentQuantity <= 0) {
-    calculatedStatus = "empty";
-  } else if (
-    calculation.calculatedCurrentQuantity <= 10 &&
-    drum.status !== "inactive"
-  ) {
-    calculatedStatus = "inactive";
->>>>>>> 15717b79
   }
 
   return {
@@ -515,12 +462,8 @@
 
       // Calculate metrics using the enhanced logic
       const drumsWithUsage = (data || []).map((drum: any) => {
-<<<<<<< HEAD
         console.log(`[FETCH DRUMS] Processing drum ${drum.drum_number} with status: ${drum.status}`)
         const metrics = calculateDrumMetrics(drum, usageData || [])
-=======
-        const metrics = calculateDrumMetrics(drum, usageData || []);
->>>>>>> 15717b79
 
         const processedDrum = {
           ...drum,
@@ -533,7 +476,6 @@
           usage_count: metrics.usageCount,
           last_usage_date: metrics.lastUsageDate,
           usages: metrics.usages,
-<<<<<<< HEAD
         }
         
         console.log(`[FETCH DRUMS] Processed drum ${drum.drum_number} - final status: ${processedDrum.status}`)
@@ -544,14 +486,6 @@
       setDrums(drumsWithUsage as DrumTracking[])
     } catch (error) {
       console.error("[FETCH DRUMS] Error fetching drums:", error)
-=======
-        };
-      });
-
-      setDrums(drumsWithUsage as DrumTracking[]);
-    } catch (error) {
-      console.error("Error fetching drums:", error);
->>>>>>> 15717b79
     }
   };
 
@@ -696,7 +630,6 @@
           status: newStatus,
           updated_at: new Date().toISOString(),
         })
-<<<<<<< HEAD
         .eq("id", drumId)
         .select("status") // Return the updated status to verify
 
@@ -706,11 +639,6 @@
       }
 
       console.log(`[DRUM STATUS UPDATE] Update successful. New status confirmed: ${data[0]?.status}`)
-=======
-        .eq("id", drumId);
-
-      if (error) throw error;
->>>>>>> 15717b79
 
       addNotification({
         title: "Status Updated",
@@ -719,7 +647,6 @@
         category: "system",
       });
 
-<<<<<<< HEAD
       // Add a small delay to ensure database transaction is committed
       setTimeout(() => {
         console.log(`[DRUM STATUS UPDATE] Triggering data refresh for drum ${drumNumber}`)
@@ -727,10 +654,6 @@
       }, 500)
     } catch (error: any) {
       console.error(`[DRUM STATUS UPDATE] Failed to update drum ${drumNumber} status:`, error)
-=======
-      handleSuccess();
-    } catch (error) {
->>>>>>> 15717b79
       addNotification({
         title: "Error",
         message: `Failed to update drum status: ${error?.message || 'Unknown error'}`,
@@ -742,13 +665,7 @@
 
   const syncDrumQuantity = async (drum: DrumTracking) => {
     try {
-<<<<<<< HEAD
       const calculatedQuantity = drum.calculated_current_quantity ?? drum.current_quantity
-=======
-      const calculatedQuantity =
-        drum.calculated_current_quantity ?? drum.current_quantity;
-      const calculatedStatus = drum.calculated_status ?? drum.status;
->>>>>>> 15717b79
 
       const { error } = await supabase
         .from("drum_tracking")
@@ -1212,7 +1129,6 @@
                               showInactiveDrums || drum.status !== "inactive"
                           )
                           .map((drum) => {
-<<<<<<< HEAD
                           const displayQuantity = drum.calculated_current_quantity ?? 0
                           // CRITICAL: Always use database status - this is the authoritative source of truth
                           // User manual changes must ALWAYS be preserved and displayed
@@ -1244,49 +1160,6 @@
                                         Number(usagePercentage) > 80
                                           ? "bg-red-500"
                                           : Number(usagePercentage) > 60
-=======
-                            const displayQuantity =
-                              drum.calculated_current_quantity ?? 0;
-                            const displayStatus =
-                              drum.calculated_status ?? drum.status;
-                            const totalUsed = drum.total_used ?? 0;
-                            const totalWastage = drum.total_wastage ?? 0;
-                            const usagePercentage =
-                              drum.initial_quantity > 0
-                                ? (
-                                    ((totalUsed + totalWastage) /
-                                      drum.initial_quantity) *
-                                    100
-                                  ).toFixed(1)
-                                : "0.0";
-
-                            return (
-                              <TableRow key={drum.id}>
-                                <TableCell className='font-mono'>
-                                  {drum.drum_number}
-                                </TableCell>
-                                <TableCell>{drum.item_name || "-"}</TableCell>
-                                <TableCell>{drum.initial_quantity}m</TableCell>
-                                <TableCell>
-                                  <div className='flex flex-col'>
-                                    <span className='text-blue-600 font-medium'>
-                                      {displayQuantity.toFixed(1)}m
-                                    </span>
-                                    <span className='text-xs text-muted-foreground'>
-                                      (Calculated)
-                                    </span>
-                                  </div>
-                                </TableCell>
-                                <TableCell>
-                                  <div className='flex items-center gap-2'>
-                                    <span>{usagePercentage}%</span>
-                                    <div className='w-16 h-2 bg-gray-200 rounded-full overflow-hidden'>
-                                      <div
-                                        className={`h-full transition-all ${
-                                          Number(usagePercentage) > 80
-                                            ? "bg-red-500"
-                                            : Number(usagePercentage) > 60
->>>>>>> 15717b79
                                             ? "bg-orange-500"
                                             : "bg-green-500"
                                         }`}
@@ -1420,7 +1293,6 @@
                                         setDrumUsageModalOpen(true);
                                       }}
                                     >
-<<<<<<< HEAD
                                       <SelectTrigger className="w-[100px] h-7 text-xs">
                                         <SelectValue />
                                       </SelectTrigger>
@@ -1457,42 +1329,6 @@
                                   </Button>
                                   {(role === "admin" || role === "moderator") && (
                                     <>
-=======
-                                      <Cable className='h-4 w-4' />
-                                    </Button>
-                                    {(role === "admin" ||
-                                      role === "moderator") && (
-                                      <>
-                                        <Button
-                                          size='icon'
-                                          variant='ghost'
-                                          aria-label='Edit Drum'
-                                          className='p-1 h-7 w-7'
-                                          onClick={() => {
-                                            setSelectedDrum(drum);
-                                            setEditDrumModalOpen(true);
-                                          }}
-                                        >
-                                          <Pencil className='h-4 w-4' />
-                                        </Button>
-                                        {displayQuantity !==
-                                          drum.current_quantity && (
-                                          <Button
-                                            size='icon'
-                                            variant='secondary'
-                                            aria-label='Sync Database'
-                                            className='p-1 h-7 w-7'
-                                            onClick={() =>
-                                              syncDrumQuantity(drum)
-                                            }
-                                          >
-                                            <Package className='h-4 w-4' />
-                                          </Button>
-                                        )}
-                                      </>
-                                    )}
-                                    {role === "admin" && (
->>>>>>> 15717b79
                                       <Button
                                         size='icon'
                                         variant='ghost'
