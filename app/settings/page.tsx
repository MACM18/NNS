--- conflicted
+++ resolved
@@ -355,12 +355,7 @@
     }));
   };
 
-<<<<<<< HEAD
-
-  if (!user) {
-=======
   if (!user && !loading) {
->>>>>>> d85fb5ca
     return <AuthWrapper />;
   }
 
