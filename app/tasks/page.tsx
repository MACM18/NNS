"use client";

import { useState, useEffect } from "react";
import { usePageVisibility } from "@/hooks/use-page-visibility";
import {
  Plus,
  Calendar,
  CheckCircle,
  XCircle,
  Clock,
  RefreshCw,
} from "lucide-react";
import { MobileBottomNav } from "@/components/layout/mobile-bottom-nav";
import {
  Card,
  CardContent,
  CardDescription,
  CardHeader,
  CardTitle,
} from "@/components/ui/card";
import {
  Select,
  SelectContent,
  SelectItem,
  SelectTrigger,
  SelectValue,
} from "@/components/ui/select";
import { Button } from "@/components/ui/button";
import { SidebarProvider, SidebarInset } from "@/components/ui/sidebar";
import { AppSidebar } from "@/components/layout/app-sidebar";
import { Header } from "@/components/layout/header";
import { TaskManagementTable } from "@/components/tables/task-management-table";
import { AddTaskModal } from "@/components/modals/add-task-modal";
import { useAuth } from "@/contexts/auth-context";
import { AuthWrapper } from "@/components/auth/auth-wrapper";
import { getSupabaseClient } from "@/lib/supabase";
import { useDataCache } from "@/contexts/data-cache-context";
import type { TaskRecord } from "@/types/tasks";
import { TasksSkeleton } from "@/components/skeletons/tasks-skeleton";

export default function TasksPage() {
  const { user, loading } = useAuth();
  const [addTaskModalOpen, setAddTaskModalOpen] = useState(false);
  const [refreshTrigger, setRefreshTrigger] = useState(0);
  const [dateFilter, setDateFilter] = useState<"today" | "week" | "month">(
    "month"
  );
  const supabase = getSupabaseClient();

  const { cache, updateCache } = useDataCache();
  const [isRefreshing, setIsRefreshing] = useState(false);

  const tasks = cache.tasks.data || [];

  // Helper to get date range based on filter
  const getDateRange = (filter: "today" | "week" | "month") => {
    const now = new Date();
    let start: Date, end: Date;
    if (filter === "today") {
      start = new Date(now.getFullYear(), now.getMonth(), now.getDate());
      end = new Date(now.getFullYear(), now.getMonth(), now.getDate() + 1);
    } else if (filter === "week") {
      const day = now.getDay();
      const diff = now.getDate() - day + (day === 0 ? -6 : 1); // Monday as first day
      start = new Date(now.getFullYear(), now.getMonth(), diff);
      end = new Date(start);
      end.setDate(start.getDate() + 7);
    } else {
      start = new Date(now.getFullYear(), now.getMonth(), 1);
      end = new Date(now.getFullYear(), now.getMonth() + 1, 1);
    }
    return [start, end];
  };

  // Fetch tasks for the selected period
  const fetchTasksForPeriod = async (filter: "today" | "week" | "month") => {
    setIsRefreshing(true);
    try {
      const [start, end] = getDateRange(filter);
      const { data, error } = await supabase
        .from("tasks")
        .select("*")
        .gte("created_at", start.toISOString())
        .lt("created_at", end.toISOString());
      if (error) throw error;
      updateCache("tasks", { data: data || [] });
    } catch (error) {
      console.error("Error fetching tasks:", error);
    } finally {
      setIsRefreshing(false);
    }
  };

  useEffect(() => {
    fetchTasksForPeriod(dateFilter);
    // eslint-disable-next-line react-hooks/exhaustive-deps
  }, [dateFilter]);

  // Refresh data when page becomes visible again
  usePageVisibility(() => {
    if (user) {
      console.log("Page became visible, refreshing tasks data");
      fetchTasksForPeriod(dateFilter);
      setRefreshTrigger((prev) => prev + 1);
    }
  }, [user, dateFilter]);

<<<<<<< HEAD

  if (!user) {
=======
  if (!user && !loading) {
>>>>>>> d85fb5ca
    return <AuthWrapper />;
  }

  const handleAddSuccess = (newTask: TaskRecord) => {
    // Update cache immediately for stats and local state
    const existingTasks = (cache.tasks.data as TaskRecord[]) || [];
    const dedupedTasksMap = new Map<string, TaskRecord>();
    [newTask, ...existingTasks].forEach((task) => {
      dedupedTasksMap.set(task.id, task);
    });
    const dedupedTasks = Array.from(dedupedTasksMap.values());

    updateCache("tasks", { data: dedupedTasks });
    setRefreshTrigger((prev) => prev + 1);
    fetchTasksForPeriod(dateFilter);
  };

  return (
    <SidebarProvider>
      <AppSidebar />
      <div className='flex-1 flex flex-col min-h-screen w-full'>
        <Header />

        <main className='flex-1 w-full max-w-full p-4 md:p-6 lg:p-8 pb-20 lg:pb-6 space-y-6 overflow-x-hidden'>
          {loading ? (
            <TasksSkeleton />
          ) : (
          <div className='w-full max-w-7xl mx-auto space-y-6'>
            {/* Page Header */}
            <div className='flex flex-col sm:flex-row justify-between items-start sm:items-center gap-4'>
              <div>
                <h1 className='text-3xl font-bold'>Task Management</h1>
                <p className='text-muted-foreground'>
                  Manage telecom installation and upgrade tasks
                </p>
              </div>
              <div className='flex gap-2'>
                <Button
                  variant='outline'
                  size='sm'
                  onClick={() => fetchTasksForPeriod(dateFilter)}
                  disabled={isRefreshing}
                >
                  <RefreshCw
                    className={`mr-2 h-4 w-4 ${
                      isRefreshing ? "animate-spin" : ""
                    }`}
                  />
                  Refresh
                </Button>
                <Select
                  value={dateFilter}
                  onValueChange={(value: any) => setDateFilter(value)}
                >
                  <SelectTrigger className='w-[180px]'>
                    <SelectValue placeholder='Select period' />
                  </SelectTrigger>
                  <SelectContent>
                    <SelectItem value='today'>Today</SelectItem>
                    <SelectItem value='week'>This Week</SelectItem>
                    <SelectItem value='month'>This Month</SelectItem>
                  </SelectContent>
                </Select>
                <Button
                  onClick={() => setAddTaskModalOpen(true)}
                  className='gap-2'
                >
                  <Plus className='h-4 w-4' />
                  Add Task
                </Button>
              </div>
            </div>

            {/* Stats Cards */}
            <div className='grid grid-cols-1 md:grid-cols-2 lg:grid-cols-4 gap-6'>
              <Card>
                <CardHeader className='flex flex-row items-center justify-between space-y-0 pb-2'>
                  <CardTitle className='text-sm font-medium'>
                    Pending Tasks
                  </CardTitle>
                  <Clock className='h-4 w-4 text-muted-foreground' />
                </CardHeader>
                <CardContent>
                  <div className='text-2xl font-bold'>
                    {tasks.filter((task) => task.status === "pending").length}
                  </div>
                  <p className='text-xs text-muted-foreground'>
                    {
                      tasks.filter((task) => {
                        if (task.status !== "pending") return false;
                        const createdAt = new Date(task.created_at);
                        const now = new Date();
                        const yesterday = new Date(
                          now.getFullYear(),
                          now.getMonth(),
                          now.getDate() - 1
                        );
                        return (
                          createdAt.getFullYear() === yesterday.getFullYear() &&
                          createdAt.getMonth() === yesterday.getMonth() &&
                          createdAt.getDate() === yesterday.getDate()
                        );
                      }).length
                    }{" "}
                    from yesterday
                  </p>
                </CardContent>
              </Card>

              <Card>
                <CardHeader className='flex flex-row items-center justify-between space-y-0 pb-2'>
                  <CardTitle className='text-sm font-medium'>
                    Accepted Tasks
                  </CardTitle>
                  <CheckCircle className='h-4 w-4 text-muted-foreground' />
                </CardHeader>
                <CardContent>
                  <div className='text-2xl font-bold'>
                    {tasks.filter((task) => task.status === "accepted").length}
                  </div>
                  <p className='text-xs text-muted-foreground'>In progress</p>
                </CardContent>
              </Card>

              <Card>
                <CardHeader className='flex flex-row items-center justify-between space-y-0 pb-2'>
                  <CardTitle className='text-sm font-medium'>
                    Completed Tasks
                  </CardTitle>
                  <Calendar className='h-4 w-4 text-muted-foreground' />
                </CardHeader>
                <CardContent>
                  <div className='text-2xl font-bold'>
                    {tasks.filter((task) => task.status === "completed").length}
                  </div>
                  <p className='text-xs text-muted-foreground'>This month</p>
                </CardContent>
              </Card>

              <Card>
                <CardHeader className='flex flex-row items-center justify-between space-y-0 pb-2'>
                  <CardTitle className='text-sm font-medium'>
                    Rejected Tasks
                  </CardTitle>
                  <XCircle className='h-4 w-4 text-muted-foreground' />
                </CardHeader>
                <CardContent>
                  <div className='text-2xl font-bold'>
                    {tasks.filter((task) => task.status === "rejected").length}
                  </div>
                  <p className='text-xs text-muted-foreground'>
                    Tasks rejected
                  </p>
                </CardContent>
              </Card>
            </div>

            {/* Task Management Table */}
            <Card>
              <CardHeader>
                <CardTitle>Task Management</CardTitle>
                <CardDescription>
                  Manage telecom installation tasks with Accept/Reject actions
                  and completion tracking
                </CardDescription>
              </CardHeader>
              <CardContent>
                <TaskManagementTable
                  refreshTrigger={refreshTrigger}
                  dateFilter={dateFilter}
                />
              </CardContent>
            </Card>
          </div>
          )}
        </main>

        {/* Add Task Modal */}
        <AddTaskModal
          open={addTaskModalOpen}
          onOpenChange={setAddTaskModalOpen}
          onSuccess={handleAddSuccess}
        />
      </div>
      <MobileBottomNav />
    </SidebarProvider>
  );
}<|MERGE_RESOLUTION|>--- conflicted
+++ resolved
@@ -105,12 +105,7 @@
     }
   }, [user, dateFilter]);
 
-<<<<<<< HEAD
-
-  if (!user) {
-=======
   if (!user && !loading) {
->>>>>>> d85fb5ca
     return <AuthWrapper />;
   }
 
