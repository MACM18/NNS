--- conflicted
+++ resolved
@@ -14,7 +14,6 @@
   DialogFooter,
   DialogHeader,
   DialogTitle,
-<<<<<<< HEAD
 } from "@/components/ui/dialog";
 import {
   Command,
@@ -40,16 +39,6 @@
 import { getSupabaseClient } from "@/lib/supabase";
 import { useNotification } from "@/contexts/notification-context";
 import { cn } from "@/lib/utils";
-=======
-} from "@/components/ui/dialog"
-import { Command, CommandEmpty, CommandGroup, CommandInput, CommandItem, CommandList } from "@/components/ui/command"
-import { Popover, PopoverContent, PopoverTrigger } from "@/components/ui/popover"
-import { Separator } from "@/components/ui/separator"
-import { AlertTriangle, Check, ChevronsUpDown, Calculator, Package } from "lucide-react"
-import { getSupabaseClient } from "@/lib/supabase"
-import { useNotification } from "@/contexts/notification-context"
-import { cn } from "@/lib/utils"
->>>>>>> d2dd9c0b
 
 interface AddTelephoneLineModalProps {
   open: boolean
@@ -69,22 +58,6 @@
   item_name: string
 }
 
-<<<<<<< HEAD
-export function AddTelephoneLineModal({
-  open,
-  onOpenChange,
-  onSuccess,
-}: AddTelephoneLineModalProps) {
-  const [loading, setLoading] = useState(false);
-  const [dpSuggestions, setDpSuggestions] = useState<DPSuggestion[]>([]);
-  const [drumOptions, setDrumOptions] = useState<DrumOption[]>([]);
-  const [dpOpen, setDpOpen] = useState(false);
-  const [drumOpen, setDrumOpen] = useState(false);
-  const [dpValidationError, setDpValidationError] = useState("");
-  const [availableTasks, setAvailableTasks] = useState<any[]>([]);
-  const [taskOpen, setTaskOpen] = useState(false);
-  const [selectedTask, setSelectedTask] = useState<any>(null);
-=======
 export function AddTelephoneLineModal({ open, onOpenChange, onSuccess }: AddTelephoneLineModalProps) {
   const [loading, setLoading] = useState(false)
   const [dpSuggestions, setDpSuggestions] = useState<DPSuggestion[]>([])
@@ -95,7 +68,6 @@
   const [availableTasks, setAvailableTasks] = useState<any[]>([])
   const [taskOpen, setTaskOpen] = useState(false)
   const [selectedTask, setSelectedTask] = useState<any>(null)
->>>>>>> d2dd9c0b
   const [formData, setFormData] = useState({
     // Basic Information
     date: new Date().toISOString().split("T")[0],
@@ -197,13 +169,8 @@
   // Fetch available drums when modal opens
   useEffect(() => {
     if (open) {
-<<<<<<< HEAD
-      fetchDrumOptions();
-      fetchAvailableTasks();
-=======
       fetchDrumOptions()
       fetchAvailableTasks()
->>>>>>> d2dd9c0b
     }
   }, [open])
 
@@ -262,39 +229,7 @@
     } catch (error) {
       console.error("Error fetching DP suggestions:", error)
     }
-  }
-
-  const fetchAvailableTasks = async () => {
-    try {
-      // 1️⃣  Get all accepted tasks
-      const { data: tasks, error: taskErr } = await supabase
-        .from("tasks")
-        .select("*")
-        .eq("status", "accepted")
-        .order("created_at", { ascending: false })
-
-      if (taskErr) throw taskErr
-
-      // 2️⃣  Get the task_ids already present in line_details
-      const { data: usedRows, error: usedErr } = await supabase
-        .from("line_details")
-        .select("task_id")
-        .neq("task_id", null)
-
-      if (usedErr) throw usedErr
-
-      const usedIds = new Set<string>(
-        (usedRows ?? []).map((r) => r.task_id).filter((id): id is string => typeof id === "string" && id.length > 0),
-      )
-
-      // 3️⃣  Keep only tasks whose id is NOT in the used-id set
-      const available = (tasks ?? []).filter((t) => !usedIds.has(t.id as string))
-
-      setAvailableTasks(available)
-    } catch (err) {
-      console.error("Error fetching available tasks:", err)
-    }
-  }
+  };
 
   const fetchAvailableTasks = async () => {
     try {
@@ -403,19 +338,7 @@
         }))
       }
     }
-  }
-
-  const handleTaskSelection = (task: any) => {
-    setSelectedTask(task)
-    setFormData((prev) => ({
-      ...prev,
-      phone_number: task.customer_phone || "",
-      dp: task.dp_location || "",
-      name: task.customer_name || "",
-      address: task.customer_address || "",
-    }))
-    setTaskOpen(false)
-  }
+  };
 
   const handleTaskSelection = (task: any) => {
     setSelectedTask(task);
@@ -430,18 +353,8 @@
   };
 
   const handleSubmit = async (e: React.FormEvent) => {
-    e.preventDefault()
-    setLoading(true)
-
-    if (!selectedTask) {
-      addNotification({
-        title: "Validation Error",
-        message: "Please select a task before submitting",
-        type: "error",
-      })
-      setLoading(false)
-      return
-    }
+    e.preventDefault();
+    setLoading(true);
 
     if (!selectedTask) {
       addNotification({
@@ -506,6 +419,8 @@
 
       // Prepare data for insertion
       const insertData = {
+        // Add this line at the beginning
+        task_id: selectedTask?.id || null,
         // Add this line at the beginning
         task_id: selectedTask?.id || null,
         // Basic Information
@@ -648,17 +563,10 @@
         bend_new: 0,
         rj11_new: 0,
         rj12_new: 0,
-<<<<<<< HEAD
       });
       setDpValidationError("");
       setSelectedTask(null);
       setAvailableTasks([]);
-=======
-      })
-      setDpValidationError("")
-      setSelectedTask(null)
-      setAvailableTasks([])
->>>>>>> d2dd9c0b
     } catch (error: any) {
       addNotification({
         title: "Error",
@@ -688,7 +596,6 @@
           </DialogDescription>
         </DialogHeader>
 
-<<<<<<< HEAD
         <form onSubmit={handleSubmit} className='space-y-6'>
           {/* Task Selection */}
           <div className='space-y-4'>
@@ -760,17 +667,17 @@
               <div>
                 <Label htmlFor='date'>Date</Label>
                 <Input
-                  id='date'
-                  type='date'
+                  id="date"
+                  type="date"
                   value={formData.date}
                   onChange={(e) => handleInputChange("date", e.target.value)}
                   required
                 />
               </div>
               <div>
-                <Label htmlFor='phone_number'>Phone Number</Label>
+                <Label htmlFor="phone_number">Phone Number</Label>
                 <Input
-                  id='phone_number'
+                  id="phone_number"
                   value={formData.phone_number}
                   onChange={(e) =>
                     handleInputChange("phone_number", e.target.value)
@@ -810,96 +717,6 @@
                   Auto-filled from selected task
                 </p>
               )}
-=======
-        <form onSubmit={handleSubmit} className="space-y-6">
-          {/* Task Selection */}
-          <div className="space-y-4">
-            <h3 className="text-lg font-medium">Task Selection</h3>
-            <div>
-              <Label htmlFor="task_selection">Select Task</Label>
-              <Popover open={taskOpen} onOpenChange={setTaskOpen}>
-                <PopoverTrigger asChild>
-                  <Button variant="outline" role="combobox" aria-expanded={taskOpen} className="w-full justify-between">
-                    {selectedTask ? taskLabel(selectedTask) : "Select an available task"}
-                    <ChevronsUpDown className="ml-2 h-4 w-4 shrink-0 opacity-50" />
-                  </Button>
-                </PopoverTrigger>
-                <PopoverContent className="w-full p-0">
-                  <Command>
-                    <CommandInput placeholder="Search tasks..." />
-                    <CommandList>
-                      <CommandEmpty>No available tasks found.</CommandEmpty>
-                      <CommandGroup>
-                        {availableTasks.map((task) => (
-                          <CommandItem key={task.id} value={task.id} onSelect={() => handleTaskSelection(task)}>
-                            <Check
-                              className={cn("mr-2 h-4 w-4", selectedTask?.id === task.id ? "opacity-100" : "opacity-0")}
-                            />
-                            <div className="flex flex-col">
-                              <span className="font-medium">{taskLabel(task)}</span>
-                              <span className="text-xs text-muted-foreground">
-                                {task.customer_name} - {task.dp_location}
-                              </span>
-                            </div>
-                          </CommandItem>
-                        ))}
-                      </CommandGroup>
-                    </CommandList>
-                  </Command>
-                </PopoverContent>
-              </Popover>
-              <p className="text-xs text-muted-foreground mt-1">
-                Select an accepted task to convert to a telephone line installation.
-              </p>
-            </div>
-          </div>
-
-          {/* Basic Information - Auto-populated from Task */}
-          <div className="space-y-4">
-            <h3 className="text-lg font-medium">Basic Information (From Task)</h3>
-            <div className="grid grid-cols-1 md:grid-cols-2 gap-4">
-              <div>
-                <Label htmlFor="date">Date</Label>
-                <Input
-                  id="date"
-                  type="date"
-                  value={formData.date}
-                  onChange={(e) => handleInputChange("date", e.target.value)}
-                  required
-                />
-              </div>
-              <div>
-                <Label htmlFor="phone_number">Phone Number</Label>
-                <Input
-                  id="phone_number"
-                  value={formData.phone_number}
-                  onChange={(e) => handleInputChange("phone_number", e.target.value)}
-                  placeholder="e.g., 0342217442"
-                  className="bg-blue-50 dark:bg-blue-950"
-                  readOnly={!!selectedTask}
-                  required
-                />
-                {selectedTask && <p className="text-xs text-blue-600 mt-1">Auto-filled from selected task</p>}
-              </div>
-            </div>
-          </div>
-
-          {/* DP Configuration - Auto-populated from Task */}
-          <div className="space-y-4">
-            <h3 className="text-lg font-medium">DP Configuration (From Task)</h3>
-            <div>
-              <Label htmlFor="dp">DP</Label>
-              <Input
-                id="dp"
-                value={formData.dp}
-                onChange={(e) => handleInputChange("dp", e.target.value)}
-                placeholder="e.g., HR-PKJ-0536-021-05"
-                className="bg-blue-50 dark:bg-blue-950"
-                readOnly={!!selectedTask}
-                required
-              />
-              {selectedTask && <p className="text-xs text-blue-600 mt-1">Auto-filled from selected task</p>}
->>>>>>> d2dd9c0b
               {dpValidationError && (
                 <div className="flex items-center gap-2 mt-2 text-red-600 text-sm">
                   <AlertTriangle className="h-4 w-4" />
@@ -950,24 +767,17 @@
           </div>
 
           {/* Customer Information - Auto-populated from Task */}
-<<<<<<< HEAD
           <div className='space-y-4'>
             <h3 className='text-lg font-medium'>
               Customer Information (From Task)
             </h3>
             <div className='grid grid-cols-1 gap-4'>
-=======
-          <div className="space-y-4">
-            <h3 className="text-lg font-medium">Customer Information (From Task)</h3>
-            <div className="grid grid-cols-1 gap-4">
->>>>>>> d2dd9c0b
               <div>
                 <Label htmlFor="name">Name</Label>
                 <Input
                   id="name"
                   value={formData.name}
                   onChange={(e) => handleInputChange("name", e.target.value)}
-<<<<<<< HEAD
                   className='bg-blue-50 dark:bg-blue-950'
                   readOnly={!!selectedTask}
                   required
@@ -977,13 +787,6 @@
                     Auto-filled from selected task
                   </p>
                 )}
-=======
-                  className="bg-blue-50 dark:bg-blue-950"
-                  readOnly={!!selectedTask}
-                  required
-                />
-                {selectedTask && <p className="text-xs text-blue-600 mt-1">Auto-filled from selected task</p>}
->>>>>>> d2dd9c0b
               </div>
               <div>
                 <Label htmlFor="address">Address</Label>
@@ -991,7 +794,6 @@
                   id="address"
                   value={formData.address}
                   onChange={(e) => handleInputChange("address", e.target.value)}
-<<<<<<< HEAD
                   className='bg-blue-50 dark:bg-blue-950'
                   readOnly={!!selectedTask}
                   required
@@ -1001,13 +803,6 @@
                     Auto-filled from selected task
                   </p>
                 )}
-=======
-                  className="bg-blue-50 dark:bg-blue-950"
-                  readOnly={!!selectedTask}
-                  required
-                />
-                {selectedTask && <p className="text-xs text-blue-600 mt-1">Auto-filled from selected task</p>}
->>>>>>> d2dd9c0b
               </div>
             </div>
           </div>
