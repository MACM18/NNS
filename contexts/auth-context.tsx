--- conflicted
+++ resolved
@@ -84,10 +84,6 @@
 
       if (session?.user) {
         setUser(session.user);
-<<<<<<< HEAD
-        const { role: roleValue, profile: profileData } =
-          await fetchUserProfile(session.user.id);
-=======
         // Check if user is a Google OAuth user
         const googleProvider = session.user.app_metadata?.provider === 'google' || 
                                session.user.identities?.some((id) => id.provider === 'google');
@@ -103,18 +99,13 @@
           session.user.email || '', 
           userName
         );
->>>>>>> d85fb5ca
         if (!isMounted()) return;
         setRole(roleValue?.toLowerCase?.() || "user");
         setProfile(profileData);
       } else {
         setUser(null);
         setRole(null);
-<<<<<<< HEAD
-        setProfile(null);
-=======
         setIsGoogleUser(false);
->>>>>>> d85fb5ca
       }
     },
     [fetchUserProfile]
@@ -240,11 +231,7 @@
       } else {
         setUser(null);
         setRole(null);
-<<<<<<< HEAD
-        setProfile(null);
-=======
         setIsGoogleUser(false);
->>>>>>> d85fb5ca
         router.push("/");
       }
     } finally {
